package handler

import (
	"context"
	"errors"
	"fmt"
	"net/http"
	"strconv"
	"time"

	"github.com/charmbracelet/log"
	"github.com/gorilla/websocket"
	"github.com/m-lab/access/controller"
	"github.com/m-lab/go/prometheusx"
	"github.com/m-lab/msak/internal/netx"
	"github.com/m-lab/msak/internal/persistence"
	"github.com/m-lab/msak/pkg/throughput1"
	"github.com/m-lab/msak/pkg/throughput1/model"
	"github.com/m-lab/msak/pkg/throughput1/spec"
	"github.com/m-lab/msak/pkg/version"
	"github.com/prometheus/client_golang/prometheus"
	"github.com/prometheus/client_golang/prometheus/promauto"
)

// knownOptions are the known throughput1 options.
var knownOptions = map[string]struct{}{
	"streams":      {},
	"duration":     {},
	"delay":        {},
	"cc":           {},
	"access_token": {},
	"mid":          {},
}

// validCCAlgorithms are the allowed congestion control algorithms.
var validCCAlgorithms = map[string]struct{}{
	"reno":  {},
	"cubic": {},
	"bbr":   {},
}

var (
	testsTotal = promauto.NewCounterVec(
		prometheus.CounterOpts{
			Namespace: "msak",
<<<<<<< HEAD
			Subsystem: "ndt8",
			Name:      "tests_total",
			Help:      "Counter of ndt8 tests",
		},
		[]string{"direction"},
	)
	connectionErrors = promauto.NewCounterVec(
		prometheus.CounterOpts{
			Namespace: "msak",
			Subsystem: "ndt8",
			Name:      "connection_errors_total",
			Help:      "Counter of connection errors.",
		},
		[]string{"direction", "error"},
	)
	fileWrites = promauto.NewCounterVec(
		prometheus.CounterOpts{
			Namespace: "msak",
			Subsystem: "ndt8",
			Name:      "file_writes_total",
			Help:      "Counter of (successful or attempted) file writes.",
=======
			Subsystem: "throughput1",
			Name:      "client_connections_total",
>>>>>>> 4010abf4
		},
		[]string{"direction", "status"},
	)
)

type Handler struct {
	archivalDataDir string
}

func New(archivalDataDir string) *Handler {
	return &Handler{
		archivalDataDir: archivalDataDir,
	}
}

func (h *Handler) Download(rw http.ResponseWriter, req *http.Request) {
	h.upgradeAndRunMeasurement(model.DirectionDownload, rw, req)
}

func (h *Handler) Upload(rw http.ResponseWriter, req *http.Request) {
	h.upgradeAndRunMeasurement(model.DirectionUpload, rw, req)
}

func (h *Handler) upgradeAndRunMeasurement(kind model.TestDirection, rw http.ResponseWriter,
	req *http.Request) {
	mid, err := GetMIDFromRequest(req)
	if err != nil {
		connectionErrors.WithLabelValues(string(kind), "missing-mid").Inc()
		log.Info("Received request without mid", "source", req.RemoteAddr,
			"error", err)
		writeBadRequest(rw)
		return
	}

	// Read known protocol options from the querystring and validate them.
	clientOptions := []model.NameValue{}
	query := req.URL.Query()
	requestStreams := query.Get("streams")
	if requestStreams == "" {
		connectionErrors.WithLabelValues(string(kind),
			"missing-streams").Inc()
		log.Info("Received request without streams", "source", req.RemoteAddr)
		writeBadRequest(rw)
		return
	}
	clientOptions = append(clientOptions,
		model.NameValue{Name: "streams", Value: requestStreams})

	requestDuration := query.Get("duration")
	var duration = 5 * time.Second
	if requestDuration != "" {
		if d, err := strconv.Atoi(requestDuration); err == nil {
			// Note: the provided duration must be milliseconds.
			duration = time.Duration(d) * time.Millisecond
			clientOptions = append(clientOptions,
				model.NameValue{Name: "duration", Value: requestDuration})
		} else {
			connectionErrors.WithLabelValues(string(kind),
				"invalid-duration").Inc()
			log.Info("Received request with an invalid duration",
				"source", req.RemoteAddr, "duration", requestDuration)
			writeBadRequest(rw)
			return
		}
	}

	requestCC := query.Get("cc")
	// Check that the requested CC algorithm is allowed. Note that we cannot
	// set it here since we don't have a net.Conn yet.
	if requestCC != "" {
		if _, ok := validCCAlgorithms[requestCC]; !ok {
			log.Info("Requested CC algorithm is not allowed",
				"source", req.RemoteAddr, "cc", requestCC)
			writeBadRequest(rw)
			return
		}
		clientOptions = append(clientOptions,
			model.NameValue{Name: "cc", Value: requestCC})
	}

	requestDelay := query.Get("delay")
	if requestDelay != "" {
		clientOptions = append(clientOptions,
			model.NameValue{Name: "delay", Value: requestDelay})
	}

	requestByteLimit := query.Get(spec.ByteLimitParameterName)
	var byteLimit int
	if requestByteLimit != "" {
		if byteLimit, err = strconv.Atoi(requestByteLimit); err != nil {
			ClientConnections.WithLabelValues(string(kind), "invalid-byte-limit").Inc()
			log.Info("Received request with an invalid byte limit", "source", req.RemoteAddr,
				"value", requestByteLimit)
			writeBadRequest(rw)
			return
		}
		clientOptions = append(clientOptions,
			model.NameValue{Name: spec.ByteLimitParameterName, Value: requestByteLimit})
	}

	// Read metadata (i.e. everything in the querystring that's not a known
	// option).
	metadata, err := getRequestMetadata(req)
	if err != nil {
		connectionErrors.WithLabelValues(string(kind),
			"metadata-parse-error").Inc()
		log.Info("Error while parsing metadata", "source", req.RemoteAddr,
			"error", err)
		writeBadRequest(rw)
		return
	}

	// Everything looks good, try upgrading the connection to WebSocket.
	// Once upgraded, the underlying TCP connection is hijacked and the throughput1
	// protocol code will take care of closing it. Note that for this reason
	// we cannot call writeBadRequest after attempting an Upgrade.
	wsConn, err := throughput1.Upgrade(rw, req)
	if err != nil {
		connectionErrors.WithLabelValues(string(kind),
			"websocket-upgrade-failed").Inc()
		log.Info("Websocket upgrade failed",
			"ctx", fmt.Sprintf("%p", req.Context()), "error", err)
		return
	}

	// Now that the connection has been upgraded to WebSocket, we get access to
	// the underlying TCP connection. If this is not a netx.Conn, it means the
	// server was not initialized correctly and the following line will panic.
	conn := netx.ToConnInfo(wsConn.UnderlyingConn())

	// If a congestion control algorithm was requested, attempt to set it here.
	// This can only be done after upgrading the connection.
	// Errors are not fatal: for example, the client might have requested a
	// congestion control algorithm that's not available on this system. In
	// this case, we should still run with the default and record the requested
	// vs/ actual CC used in the archival data.
	if requestCC != "" {
		err = conn.SetCC(requestCC)
		if err != nil {
			log.Info("Failed to set cc", "ctx", fmt.Sprintf("%p", req.Context()),
				"source", wsConn.RemoteAddr(),
				"cc", requestCC, "error", err)
		}
	}

	uuid := conn.UUID()
	archivalData := model.Throughput1Result{
		MeasurementID:  mid,
		UUID:           uuid,
		StartTime:      time.Now(),
		Server:         wsConn.UnderlyingConn().LocalAddr().String(),
		Client:         wsConn.UnderlyingConn().RemoteAddr().String(),
		Direction:      string(kind),
		GitShortCommit: prometheusx.GitShortCommit,
		Version:        version.Version,
		ClientMetadata: metadata,
		ClientOptions:  clientOptions,
	}
	defer func() {
		archivalData.EndTime = time.Now()
		h.writeResult(uuid, kind, &archivalData)
	}()

	testsTotal.WithLabelValues(string(kind)).Inc()

	// Set the runtime to the requested duration.
	timeout, cancel := context.WithTimeout(req.Context(), duration)
	defer cancel()

	proto := throughput1.New(wsConn)
	proto.SetByteLimit(byteLimit)
	var senderCh, receiverCh <-chan model.WireMeasurement
	var errCh <-chan error
	if kind == model.DirectionDownload {
		senderCh, receiverCh, errCh = proto.SenderLoop(timeout)
	} else {
		senderCh, receiverCh, errCh = proto.ReceiverLoop(timeout)
	}

	for {
		select {
		case <-timeout.Done():
			return
		case m := <-senderCh:
			// If this is a download test we are the sender, so we can populate
			// CCAlgorithm as soon as it's sent out at least once.
			if kind == model.DirectionDownload && m.CC != "" {
				archivalData.CCAlgorithm = m.CC
			}
			archivalData.ServerMeasurements = append(
				archivalData.ServerMeasurements, m.Measurement)
		case m := <-receiverCh:
			// Same for upload tests, but in this case the sender is the
			// client. If the client ever sends the CC it's using, save it.
			if kind == model.DirectionUpload && m.CC != "" {
				archivalData.CCAlgorithm = m.CC
			}
			archivalData.ClientMeasurements = append(archivalData.ClientMeasurements,
				m.Measurement)
		case err := <-errCh:
			if websocket.IsUnexpectedCloseError(err, websocket.CloseNormalClosure) {
				log.Info("Connection closed unexpectedly", "context",
					fmt.Sprintf("%p", timeout), "error", err)
				// TODO: Add Prometheus metric
			}
			return
		}
	}
}

func (h *Handler) writeResult(uuid string, kind model.TestDirection, result *model.Throughput1Result) {
	_, err := persistence.WriteDataFile(
<<<<<<< HEAD
		h.archivalDataDir, "ndt8", string(kind), uuid, result)
	if err != nil {
		log.Error("failed to write ndt8 result", "error", err)
		fileWrites.WithLabelValues(string(kind), "error").Inc()
=======
		h.archivalDataDir, "throughput1", string(kind), uuid,
		result)
	if err != nil {
		log.Error("failed to write throughput1 result", "uuid", uuid, "error", err)
>>>>>>> 4010abf4
		return
	}
	fileWrites.WithLabelValues(string(kind), "ok").Inc()
}

// GetMIDFromRequest extracts the measurement id ("mid") from a given HTTP
// request, if present.
//
// A measurement ID can be specified in two ways: via a "mid" querystring
// parameter (when access tokens are not required) or via the ID field
// in the JWT access token.
func GetMIDFromRequest(req *http.Request) (string, error) {
	// If the request includes a valid JWT token, the claim and the ID are in
	// the request's context already.
	claims := controller.GetClaim(req.Context())
	if claims != nil {
		return claims.ID, nil
	}

	// Otherwise, try getting the "mid" querystring parameter.
	if mid := req.URL.Query().Get("mid"); mid != "" {
		return mid, nil
	}

	return "", errors.New("no valid token nor mid found in the request")
}

// writeBadRequest sends a Bad Request response to the client using writer.
func writeBadRequest(writer http.ResponseWriter) {
	writer.WriteHeader(http.StatusBadRequest)
	writer.Header().Set("Connection", "Close")
}

func getRequestMetadata(req *http.Request) ([]model.NameValue, error) {
	// "metadata" in this context refers to any querystring parameter that is
	// not recognized as option.
	query := req.URL.Query()
	filtered := []model.NameValue{}
	for k, v := range query {
		// Ignore known options.
		if _, ok := knownOptions[k]; !ok {
			// This maximum length for keys and values is meant to limit abuse.
			if len(k) > 50 || len(v[0]) > 512 {
				return nil, errors.New("maximum key or value length exceeded")
			}
			filtered = append(filtered, model.NameValue{
				Name:  k,
				Value: v[0],
			})
		}
	}
	return filtered, nil
}<|MERGE_RESOLUTION|>--- conflicted
+++ resolved
@@ -40,35 +40,30 @@
 }
 
 var (
+	clientConnections = promauto.NewCounterVec(
+		prometheus.CounterOpts{
+			Namespace: "msak",
+			Subsystem: "throughput1",
+			Name:      "client_connections_total",
+			Help:      "Number of connections that reached the upload or the download handler.",
+		},
+		[]string{"direction", "status"},
+	)
 	testsTotal = promauto.NewCounterVec(
 		prometheus.CounterOpts{
 			Namespace: "msak",
-<<<<<<< HEAD
-			Subsystem: "ndt8",
+			Subsystem: "throughput1",
 			Name:      "tests_total",
-			Help:      "Counter of ndt8 tests",
+			Help:      "Number of tests that successfully upgraded to websocket and started",
 		},
-		[]string{"direction"},
-	)
-	connectionErrors = promauto.NewCounterVec(
-		prometheus.CounterOpts{
-			Namespace: "msak",
-			Subsystem: "ndt8",
-			Name:      "connection_errors_total",
-			Help:      "Counter of connection errors.",
-		},
-		[]string{"direction", "error"},
+		[]string{"direction", "status"},
 	)
 	fileWrites = promauto.NewCounterVec(
 		prometheus.CounterOpts{
 			Namespace: "msak",
-			Subsystem: "ndt8",
+			Subsystem: "throughput1",
 			Name:      "file_writes_total",
-			Help:      "Counter of (successful or attempted) file writes.",
-=======
-			Subsystem: "throughput1",
-			Name:      "client_connections_total",
->>>>>>> 4010abf4
+			Help:      "Number of (successful or failed) file writes.",
 		},
 		[]string{"direction", "status"},
 	)
@@ -96,7 +91,7 @@
 	req *http.Request) {
 	mid, err := GetMIDFromRequest(req)
 	if err != nil {
-		connectionErrors.WithLabelValues(string(kind), "missing-mid").Inc()
+		clientConnections.WithLabelValues(string(kind), "missing-mid").Inc()
 		log.Info("Received request without mid", "source", req.RemoteAddr,
 			"error", err)
 		writeBadRequest(rw)
@@ -108,7 +103,7 @@
 	query := req.URL.Query()
 	requestStreams := query.Get("streams")
 	if requestStreams == "" {
-		connectionErrors.WithLabelValues(string(kind),
+		clientConnections.WithLabelValues(string(kind),
 			"missing-streams").Inc()
 		log.Info("Received request without streams", "source", req.RemoteAddr)
 		writeBadRequest(rw)
@@ -126,7 +121,7 @@
 			clientOptions = append(clientOptions,
 				model.NameValue{Name: "duration", Value: requestDuration})
 		} else {
-			connectionErrors.WithLabelValues(string(kind),
+			clientConnections.WithLabelValues(string(kind),
 				"invalid-duration").Inc()
 			log.Info("Received request with an invalid duration",
 				"source", req.RemoteAddr, "duration", requestDuration)
@@ -159,7 +154,7 @@
 	var byteLimit int
 	if requestByteLimit != "" {
 		if byteLimit, err = strconv.Atoi(requestByteLimit); err != nil {
-			ClientConnections.WithLabelValues(string(kind), "invalid-byte-limit").Inc()
+			clientConnections.WithLabelValues(string(kind), "invalid-byte-limit").Inc()
 			log.Info("Received request with an invalid byte limit", "source", req.RemoteAddr,
 				"value", requestByteLimit)
 			writeBadRequest(rw)
@@ -173,7 +168,7 @@
 	// option).
 	metadata, err := getRequestMetadata(req)
 	if err != nil {
-		connectionErrors.WithLabelValues(string(kind),
+		clientConnections.WithLabelValues(string(kind),
 			"metadata-parse-error").Inc()
 		log.Info("Error while parsing metadata", "source", req.RemoteAddr,
 			"error", err)
@@ -187,7 +182,7 @@
 	// we cannot call writeBadRequest after attempting an Upgrade.
 	wsConn, err := throughput1.Upgrade(rw, req)
 	if err != nil {
-		connectionErrors.WithLabelValues(string(kind),
+		clientConnections.WithLabelValues(string(kind),
 			"websocket-upgrade-failed").Inc()
 		log.Info("Websocket upgrade failed",
 			"ctx", fmt.Sprintf("%p", req.Context()), "error", err)
@@ -214,6 +209,10 @@
 		}
 	}
 
+	// The WS upgrade succeeded, so update the clientConnections metric.
+	clientConnections.WithLabelValues(string(kind),
+		"ok").Inc()
+
 	uuid := conn.UUID()
 	archivalData := model.Throughput1Result{
 		MeasurementID:  mid,
@@ -232,8 +231,6 @@
 		h.writeResult(uuid, kind, &archivalData)
 	}()
 
-	testsTotal.WithLabelValues(string(kind)).Inc()
-
 	// Set the runtime to the requested duration.
 	timeout, cancel := context.WithTimeout(req.Context(), duration)
 	defer cancel()
@@ -251,6 +248,8 @@
 	for {
 		select {
 		case <-timeout.Done():
+			// If the test has timed out count it as a success and return.
+			testsTotal.WithLabelValues(string(kind), "ok").Inc()
 			return
 		case m := <-senderCh:
 			// If this is a download test we are the sender, so we can populate
@@ -272,8 +271,13 @@
 			if websocket.IsUnexpectedCloseError(err, websocket.CloseNormalClosure) {
 				log.Info("Connection closed unexpectedly", "context",
 					fmt.Sprintf("%p", timeout), "error", err)
-				// TODO: Add Prometheus metric
+				testsTotal.WithLabelValues(string(kind), "close-error").Inc()
+				return
 			}
+
+			// If the WS error is CloseNormalClosure, it means the client closed
+			// the connection and this test was successful.
+			testsTotal.WithLabelValues(string(kind), "ok").Inc()
 			return
 		}
 	}
@@ -281,17 +285,11 @@
 
 func (h *Handler) writeResult(uuid string, kind model.TestDirection, result *model.Throughput1Result) {
 	_, err := persistence.WriteDataFile(
-<<<<<<< HEAD
-		h.archivalDataDir, "ndt8", string(kind), uuid, result)
-	if err != nil {
-		log.Error("failed to write ndt8 result", "error", err)
-		fileWrites.WithLabelValues(string(kind), "error").Inc()
-=======
 		h.archivalDataDir, "throughput1", string(kind), uuid,
 		result)
 	if err != nil {
 		log.Error("failed to write throughput1 result", "uuid", uuid, "error", err)
->>>>>>> 4010abf4
+		fileWrites.WithLabelValues(string(kind), "error").Inc()
 		return
 	}
 	fileWrites.WithLabelValues(string(kind), "ok").Inc()
