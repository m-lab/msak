--- conflicted
+++ resolved
@@ -58,11 +58,7 @@
 	return dst
 }
 
-<<<<<<< HEAD
-func (m *ndt8Measurer) loop(ctx context.Context) {
-=======
 func (m *throughput1Measurer) loop(ctx context.Context) {
->>>>>>> 50b03dd8
 	log.Debug("Measurer started", "context", ctx)
 	defer log.Debug("Measurer stopped", "context", ctx)
 	t, err := memoryless.NewTicker(ctx, memoryless.Config{
